require 'rake'
require './lib/orocos/version'

begin
    require 'hoe'
    Hoe::plugin :yard

    hoe_spec = Hoe.spec('orocos.rb') do |p|
        self.developer("Sylvain Joyeux", "sylvain.joyeux@dfki.de")

        self.summary = 'Controlling Orocos modules from Ruby'
        self.description = paragraphs_of('README.markdown', 3..5).join("\n\n")
        self.urls = ["http://doudou.github.com/orocos-rb", "http://github.com/doudou/orocos.rb.git"]
        self.changes = ""
        licenses << "GPL v2 or later"

        self.extra_deps <<
            ['utilrb', ">= 1.1"] <<
            ['rake', ">= 0.8"] <<
            ["rake-compiler",   "~> 0.8.0"] <<
            ["hoe-yard",   ">= 0.1.2"]

    end

    hoe_spec.spec.extensions = FileList["ext/**/extconf.rb"]

<<<<<<< HEAD
    def build_orogen(name)
        require './lib/orocos/rake'
        work_dir = File.expand_path(File.join('test', 'working_copy'))
        prefix   = File.join(work_dir, 'prefix')
        data_dir = File.expand_path(File.join('test', 'data'))

        Orocos::Rake.generate_and_build File.join(data_dir, name, "#{name}.orogen"), work_dir
    end
=======
def build_orogen(name, options = Hash.new)
    require './lib/orocos/rake'
    work_dir = File.expand_path(File.join('test', 'working_copy'))
    data_dir = File.expand_path(File.join('test', 'data'))

    Orocos::Rake.generate_and_build File.join(data_dir, name, "#{name}.orogen"), work_dir, options
end
>>>>>>> 4e89c44e

    # Making sure that native extension will be build with gem
    require 'rubygems/package_task'
    Gem::PackageTask.new(hoe_spec.spec) do |pkg|
        pkg.need_zip = true
        pkg.need_tar = true
    end

    Rake.clear_tasks(/^default$/)
    task :default => ["setup:ext", "setup:uic"]

    # Leave in top level namespace to allow rake-compiler to build native gem: 'rake native gem'
    require 'rake/extensiontask'
    desc "builds Orocos.rb C extension"
    rorocos_task = Rake::ExtensionTask.new('rorocos', hoe_spec.spec) do |ext|
        # Same info as in ext/rocoros/extconf.rb where cmake
        # is used to generate the Makefile
        ext.name = "rorocos"
        ext.ext_dir = "ext/rorocos"
        ext.lib_dir = "lib/orocos"
        ext.gem_spec = hoe_spec.spec
        ext.source_pattern = "*.{c,cpp,cc}"

        if not Dir.exists?(ext.tmp_dir)
            FileUtils.mkdir_p ext.tmp_dir
        end
<<<<<<< HEAD
    end

    namespace :setup do
        # Rake-compiler provides task: 'compile'
        task :ext => :compile

        desc "builds the oroGen modules that are needed by the tests"
        task :orogen_all do
            build_orogen 'process'
            build_orogen 'simple_sink'
            build_orogen 'simple_source'
            build_orogen 'echo'
            build_orogen 'operations'
            build_orogen 'configurations'
            build_orogen 'states'
            build_orogen 'uncaught'
            build_orogen 'system'
=======
        FileUtils.ln_sf "../ext/rorocos_ext.so", "lib/rorocos_ext.so"
    end

    desc "builds the oroGen modules that are needed by the tests"
    task :orogen_all, [:keep_wc,:transports] do |_, args|
        build_orogen 'process', args
        build_orogen 'simple_sink', args
        build_orogen 'simple_source', args
        build_orogen 'echo', args
        build_orogen 'operations', args
        build_orogen 'configurations', args
        build_orogen 'states', args
        build_orogen 'uncaught', args
        build_orogen 'system', args
    end

    desc "builds the test 'process' module"
    task :orogen_process, [:keep_wc,:transports] do |_, args| build_orogen 'process', args end
    desc "builds the test 'simple_sink' module"
    task :orogen_sink, [:keep_wc,:transports]    do |_, args| build_orogen 'simple_sink', args end
    desc "builds the test 'simple_source' module"
    task :orogen_source, [:keep_wc,:transports]  do |_, args| build_orogen 'simple_source', args end
    desc "builds the test 'echo' module"
    task :orogen_echo, [:keep_wc,:transports]    do |_, args| build_orogen 'echo', args end
    desc "builds the test 'states' module"
    task :orogen_states, [:keep_wc,:transports]    do |_, args| build_orogen 'states', args end
    desc "builds the test 'uncaught' module"
    task :orogen_uncaught, [:keep_wc,:transports]    do |_, args| build_orogen 'uncaught', args end
    desc "builds the test 'system' module"
    task :orogen_system, [:keep_wc,:transports]    do |_, args| build_orogen 'system', args end
    desc "builds the test 'operations' module"
    task :orogen_operations, [:keep_wc,:transports]    do |_, args| build_orogen 'operations', args end
    desc "builds the test 'configurations' module"
    task :orogen_configurations, [:keep_wc,:transports]    do |_, args| build_orogen 'configurations', args end
    desc "builds the test 'ros_test' module"
    task :orogen_ros_test, [:keep_wc,:transports]    do |_, args| build_orogen 'ros_test', args end

    task :test do
        Rake::Task['setup:orogen_all'].invoke(true, nil)
    end

    UIFILES = %w{}
    desc 'generate all Qt UI files using rbuic4'
    task :uic do
        rbuic = 'rbuic4'
        if File.exists?('/usr/lib/kde4/bin/rbuic4')
            rbuic = '/usr/lib/kde4/bin/rbuic4'
>>>>>>> 4e89c44e
        end

        desc "builds the test 'process' module"
        task :orogen_process do build_orogen 'process' end
        desc "builds the test 'simple_sink' module"
        task :orogen_sink    do build_orogen 'simple_sink' end
        desc "builds the test 'simple_source' module"
        task :orogen_source  do build_orogen 'simple_source' end
        desc "builds the test 'echo' module"
        task :orogen_echo    do build_orogen 'echo' end
        desc "builds the test 'states' module"
        task :orogen_states    do build_orogen 'states' end
        desc "builds the test 'uncaught' module"
        task :orogen_uncaught    do build_orogen 'uncaught' end
        desc "builds the test 'system' module"
        task :orogen_system    do build_orogen 'system' end
        desc "builds the test 'operations' module"
        task :orogen_operations    do build_orogen 'operations' end
        desc "builds the test 'configurations' module"
        task :orogen_configurations    do build_orogen 'configurations' end
        desc "builds the test 'ros_test' module"
        task :orogen_ros_test    do build_orogen 'ros_test' end

        UIFILES = %w{orocos_composer.ui orocos_system_builder.ui}
        desc 'generate all Qt UI files using rbuic4'
        task :uic do
            rbuic = 'rbuic4'
            if File.exists?('/usr/lib/kde4/bin/rbuic4')
                rbuic = '/usr/lib/kde4/bin/rbuic4'
            end

            UIFILES.each do |file|
                file = 'lib/orocos/roby/gui/' + file
                if !system(rbuic, '-o', file.gsub(/\.ui$/, '_ui.rb'), file)
                    STDERR.puts "Failed to generate #{file}"
                end
            end
        end
    end
<<<<<<< HEAD
    task :setup => "setup:ext"
=======
end
task :setup => "setup:ext"
desc "remove by-products of setup"
task :clean do
    FileUtils.rm_rf "ext/build"
    FileUtils.rm_rf "ext/rorocos_ext.so"
    FileUtils.rm_rf "lib/rorocos_ext.so"
    FileUtils.rm_rf "test/working_copy"
end
task :test => 'setup:test'
>>>>>>> 4e89c44e

    # Add removal of by-products of test setup to the clean task
    CLEAN.include("test/working_copy")


rescue LoadError
    STDERR.puts "cannot load the Hoe gem. Distribution is disabled"
rescue Exception => e
    if e.message !~ /\.rubyforge/
        STDERR.puts "cannot load the Hoe gem, or Hoe fails. Distribution is disabled"
        STDERR.puts "error message is: #{e.message}"
    end
end
<|MERGE_RESOLUTION|>--- conflicted
+++ resolved
@@ -24,24 +24,13 @@
 
     hoe_spec.spec.extensions = FileList["ext/**/extconf.rb"]
 
-<<<<<<< HEAD
-    def build_orogen(name)
+    def build_orogen(name, options = Hash.new)
         require './lib/orocos/rake'
         work_dir = File.expand_path(File.join('test', 'working_copy'))
-        prefix   = File.join(work_dir, 'prefix')
         data_dir = File.expand_path(File.join('test', 'data'))
-
-        Orocos::Rake.generate_and_build File.join(data_dir, name, "#{name}.orogen"), work_dir
+    
+        Orocos::Rake.generate_and_build File.join(data_dir, name, "#{name}.orogen"), work_dir, options
     end
-=======
-def build_orogen(name, options = Hash.new)
-    require './lib/orocos/rake'
-    work_dir = File.expand_path(File.join('test', 'working_copy'))
-    data_dir = File.expand_path(File.join('test', 'data'))
-
-    Orocos::Rake.generate_and_build File.join(data_dir, name, "#{name}.orogen"), work_dir, options
-end
->>>>>>> 4e89c44e
 
     # Making sure that native extension will be build with gem
     require 'rubygems/package_task'
@@ -51,7 +40,7 @@
     end
 
     Rake.clear_tasks(/^default$/)
-    task :default => ["setup:ext", "setup:uic"]
+    task :default => ["compile", "setup:uic"]
 
     # Leave in top level namespace to allow rake-compiler to build native gem: 'rake native gem'
     require 'rake/extensiontask'
@@ -68,97 +57,48 @@
         if not Dir.exists?(ext.tmp_dir)
             FileUtils.mkdir_p ext.tmp_dir
         end
-<<<<<<< HEAD
     end
 
     namespace :setup do
-        # Rake-compiler provides task: 'compile'
-        task :ext => :compile
-
         desc "builds the oroGen modules that are needed by the tests"
-        task :orogen_all do
-            build_orogen 'process'
-            build_orogen 'simple_sink'
-            build_orogen 'simple_source'
-            build_orogen 'echo'
-            build_orogen 'operations'
-            build_orogen 'configurations'
-            build_orogen 'states'
-            build_orogen 'uncaught'
-            build_orogen 'system'
-=======
-        FileUtils.ln_sf "../ext/rorocos_ext.so", "lib/rorocos_ext.so"
-    end
-
-    desc "builds the oroGen modules that are needed by the tests"
-    task :orogen_all, [:keep_wc,:transports] do |_, args|
-        build_orogen 'process', args
-        build_orogen 'simple_sink', args
-        build_orogen 'simple_source', args
-        build_orogen 'echo', args
-        build_orogen 'operations', args
-        build_orogen 'configurations', args
-        build_orogen 'states', args
-        build_orogen 'uncaught', args
-        build_orogen 'system', args
-    end
-
-    desc "builds the test 'process' module"
-    task :orogen_process, [:keep_wc,:transports] do |_, args| build_orogen 'process', args end
-    desc "builds the test 'simple_sink' module"
-    task :orogen_sink, [:keep_wc,:transports]    do |_, args| build_orogen 'simple_sink', args end
-    desc "builds the test 'simple_source' module"
-    task :orogen_source, [:keep_wc,:transports]  do |_, args| build_orogen 'simple_source', args end
-    desc "builds the test 'echo' module"
-    task :orogen_echo, [:keep_wc,:transports]    do |_, args| build_orogen 'echo', args end
-    desc "builds the test 'states' module"
-    task :orogen_states, [:keep_wc,:transports]    do |_, args| build_orogen 'states', args end
-    desc "builds the test 'uncaught' module"
-    task :orogen_uncaught, [:keep_wc,:transports]    do |_, args| build_orogen 'uncaught', args end
-    desc "builds the test 'system' module"
-    task :orogen_system, [:keep_wc,:transports]    do |_, args| build_orogen 'system', args end
-    desc "builds the test 'operations' module"
-    task :orogen_operations, [:keep_wc,:transports]    do |_, args| build_orogen 'operations', args end
-    desc "builds the test 'configurations' module"
-    task :orogen_configurations, [:keep_wc,:transports]    do |_, args| build_orogen 'configurations', args end
-    desc "builds the test 'ros_test' module"
-    task :orogen_ros_test, [:keep_wc,:transports]    do |_, args| build_orogen 'ros_test', args end
-
-    task :test do
-        Rake::Task['setup:orogen_all'].invoke(true, nil)
-    end
-
-    UIFILES = %w{}
-    desc 'generate all Qt UI files using rbuic4'
-    task :uic do
-        rbuic = 'rbuic4'
-        if File.exists?('/usr/lib/kde4/bin/rbuic4')
-            rbuic = '/usr/lib/kde4/bin/rbuic4'
->>>>>>> 4e89c44e
+        task :orogen_all, [:keep_wc,:transports] do |_, args|
+            build_orogen 'process', args
+            build_orogen 'simple_sink', args
+            build_orogen 'simple_source', args
+            build_orogen 'echo', args
+            build_orogen 'operations', args
+            build_orogen 'configurations', args
+            build_orogen 'states', args
+            build_orogen 'uncaught', args
+            build_orogen 'system', args
         end
 
         desc "builds the test 'process' module"
-        task :orogen_process do build_orogen 'process' end
+        task :orogen_process, [:keep_wc,:transports] do |_, args| build_orogen 'process', args end
         desc "builds the test 'simple_sink' module"
-        task :orogen_sink    do build_orogen 'simple_sink' end
+        task :orogen_sink, [:keep_wc,:transports]    do |_, args| build_orogen 'simple_sink', args end
         desc "builds the test 'simple_source' module"
-        task :orogen_source  do build_orogen 'simple_source' end
+        task :orogen_source, [:keep_wc,:transports]  do |_, args| build_orogen 'simple_source', args end
         desc "builds the test 'echo' module"
-        task :orogen_echo    do build_orogen 'echo' end
+        task :orogen_echo, [:keep_wc,:transports]    do |_, args| build_orogen 'echo', args end
         desc "builds the test 'states' module"
-        task :orogen_states    do build_orogen 'states' end
+        task :orogen_states, [:keep_wc,:transports]    do |_, args| build_orogen 'states', args end
         desc "builds the test 'uncaught' module"
-        task :orogen_uncaught    do build_orogen 'uncaught' end
+        task :orogen_uncaught, [:keep_wc,:transports]    do |_, args| build_orogen 'uncaught', args end
         desc "builds the test 'system' module"
-        task :orogen_system    do build_orogen 'system' end
+        task :orogen_system, [:keep_wc,:transports]    do |_, args| build_orogen 'system', args end
         desc "builds the test 'operations' module"
-        task :orogen_operations    do build_orogen 'operations' end
+        task :orogen_operations, [:keep_wc,:transports]    do |_, args| build_orogen 'operations', args end
         desc "builds the test 'configurations' module"
-        task :orogen_configurations    do build_orogen 'configurations' end
+        task :orogen_configurations, [:keep_wc,:transports]    do |_, args| build_orogen 'configurations', args end
         desc "builds the test 'ros_test' module"
-        task :orogen_ros_test    do build_orogen 'ros_test' end
+        task :orogen_ros_test, [:keep_wc,:transports]    do |_, args| build_orogen 'ros_test', args end
 
-        UIFILES = %w{orocos_composer.ui orocos_system_builder.ui}
+        task :test do
+            Rake::Task['setup:orogen_all'].invoke(true, nil)
+        end
+
+        UIFILES = %w{}
         desc 'generate all Qt UI files using rbuic4'
         task :uic do
             rbuic = 'rbuic4'
@@ -174,24 +114,13 @@
             end
         end
     end
-<<<<<<< HEAD
-    task :setup => "setup:ext"
-=======
-end
-task :setup => "setup:ext"
-desc "remove by-products of setup"
-task :clean do
-    FileUtils.rm_rf "ext/build"
-    FileUtils.rm_rf "ext/rorocos_ext.so"
-    FileUtils.rm_rf "lib/rorocos_ext.so"
-    FileUtils.rm_rf "test/working_copy"
-end
-task :test => 'setup:test'
->>>>>>> 4e89c44e
+
+    task :test => 'setup:test'
+    task :doc => :yard
+    task :redoc => :yard
 
     # Add removal of by-products of test setup to the clean task
     CLEAN.include("test/working_copy")
-
 
 rescue LoadError
     STDERR.puts "cannot load the Hoe gem. Distribution is disabled"
