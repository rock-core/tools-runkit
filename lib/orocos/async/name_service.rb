module Orocos::Async

    # Returns the global async name service abstracting all underlying name services.
    # This should be the default way to acquire an handle to an Orocos Task by
    # its name. If the IOR of the task is already known {Async::TaskContext} should
    # directly be used.
    def self.name_service
        @name_service ||= Orocos::Async::NameService.new()
    end

<<<<<<< HEAD
    def self.name_service=(name_service)
        @name_service = nil
    end

=======
    # (see NameService#get)
>>>>>>> f83cb58e
    def self.get(name,options =Hash.new)
        name_service.get(name,options)
    end

    def self.proxy(name,options = Hash.new)
        name_service.proxy(name,options)
    end

    class NameServiceBase < ObjectBase
        extend Utilrb::EventLoop::Forwardable
        extend Orocos::Async::ObjectBase::Periodic::ClassMethods
        include Orocos::Async::ObjectBase::Periodic
        include Orocos::Namespace

        define_events :task_added, :task_removed

        attr_reader :task_context_proxies

        self.default_period = 1.0

        def initialize(name_service,options = Hash.new)
            @options ||= Kernel.validate_options options,:period => default_period,:start => false,:sync_key => nil,:known_errors => Orocos::Async::KNOWN_ERRORS,:event_loop => Orocos::Async.event_loop
            @stored_names ||= Set.new
            _,options_async = Kernel.filter_options @options,:event_loop=>nil
            super(name_service.name,@options[:event_loop])
            disable_emitting do
                reachable! name_service
            end
            @watchdog_timer = @event_loop.async_every method(:names),options_async do |names|
                names.each do |name|
                    n = @stored_names.add? name
                    event :task_added,name if n
                end
                @stored_names.delete_if do |name|
                    if !names.include?(name)
                        event :task_removed,name
                        true
                    else
                        false
                    end
                end
            end
            @watchdog_timer.doc = name
            @task_context_proxies = Array.new
        end

        def really_add_listener(listener)
            if listener.event == :task_added || listener.event == :task_removed 
                @watchdog_timer.start unless @watchdog_timer.running?
                if listener.use_last_value? && !@stored_names.empty?
                    @stored_names.each do |name|
                        listener.call name
                    end
                end
            end
            super
        end

        def remove_listener(listener)
            super
            if number_of_listeners(:task_removed) == 0 && number_of_listeners(:task_added) == 0
                @watchdog_timer.cancel
                @stored_names.clear
            end
        end

        def proxy(name,options = Hash.new)
            options[:event_loop] ||= @event_loop
            options[:name_service] ||= self
            ns,base_name = split_name(name)
            ns ||= ""
            task = @task_context_proxies.find do |t|
                ns2,base_name2= split_name(t.name)
                ns2 ||= ""
                ns == ns2 && base_name == base_name2 && t.event_loop == options[:event_loop] && t.name_service == options[:name_service]
            end
            if task
                options.each_pair do |key,value|
                    if task.options[key] != value
                        # TODO add proper pretty_print methods to display options otherwise console will be flooded
                        Orocos.warn "TaskContextProxy #{name} is already initialized with different options."
                       # Orocos.warn "Ignoring options: #{options}."
                        break
                    end
                end
                task
            else
                @task_context_proxies << Orocos::Async::TaskContextProxy.new(name,options)
                @task_context_proxies.last
            end
        end
    end

    class NameService < NameServiceBase
        define_events :name_service_added, :name_service_removed

        def initialize(*name_services)
            options = if name_services.last.is_a? Hash
                          name_services.pop
                      else
                          Hash.new
                      end
            name_services = name_services.map { |ns| ns.to_async }
            name_service = Orocos::NameService.new *name_services
            super(name_service,options)
        end

        def clear
            task_context_proxies.clear
            orig_clear
        end

        def proxy(name,options = Hash.new)
            if(name_services.empty?)
                Vizkit.error "Orocos is not initialized!" unless Orocos.initialized?
                raise "No name service available."
            end
            super
        end

        # Overloaded to emit the name_service_added event for already registered
        # name services
        def add_listener(listener)
            if listener.event == :name_service_added
                services = name_services.dup
                event_loop.once do
                    services.each do |ns|
                        listener.call ns
                    end
                end
            end
            super
        end

        # (see Orocos::NameServiceBase#add)
        #
        # Emits the name_service_added event
        def add(name_service)
            name_service = name_service.to_async
            orig_add(name_service)
            event :name_service_added,name_service
        end

        # (see Orocos::NameServiceBase#add_front)
        #
        # Emits the name_service_added event
        def add_front(name_service)
            name_service = name_service.to_async
            orig_add_front(name_service)
            event :name_service_added,name_service
        end

        # (see Orocos::NameServiceBase#remove)
        #
        # Emits the name_service_removed event
        def remove(name_service)
            removed = false
            name_services.delete_if do |ns|
                if name_service == ns || ns.delegator_obj == ns
                    true
                end
            end
            if removed
                event :name_service_removed,name_service
                true
            end
        end

        private
        # add methods which forward the call to the underlying name service
        forward_to :@delegator_obj,:@event_loop, :known_errors => Orocos::Async::KNOWN_ERRORS do
            methods = Orocos::NameService.instance_methods.find_all{|method| nil == (method.to_s =~ /^do.*/)}
            methods -= Orocos::Async::NameService.instance_methods + [:method_missing]
            def_delegator :add,:alias => :orig_add
            def_delegator :add_front,:alias => :orig_add_front
            def_delegator :clear,:alias => :orig_clear
            def_delegators methods
        end
    end

    module Local
        class NameService < NameServiceBase
            extend Utilrb::EventLoop::Forwardable

            def initialize(options = Hash.new)
                options,other_options = Kernel.filter_options options,{:tasks => Array.new}
                name_service = Orocos::Local::NameService.new options[:tasks]
                super(name_service,other_options)
            end

            def get(name,options=Hash.new,&block)
                async_options,other_options = Kernel.filter_options options, {:sync_key => nil,:raise => nil,:event_loop => @event_loop,:period => nil,:wait => nil}
                if block
                    p = proc do |task,error|
                        task = task.to_async(async_options) unless error
                        if block.arity == 2
                            block.call task,error
                        elsif !error
                            block.call task
                        end
                    end
                    orig_get name,other_options,&p
                else
                    task = orig_get name,other_options
                    task.to_async(async_options)
                end
            end

            private
            # add methods which forward the call to the underlying name service
            forward_to :@delegator_obj,:@event_loop,:known_errors=> Orocos::Async::KNOWN_ERRORS do
                methods = Orocos::Local::NameService.instance_methods.find_all{|method| nil == (method.to_s =~ /^do.*/)}
                methods -= Orocos::Async::Local::NameService.instance_methods + [:method_missing]
                def_delegators methods
                def_delegator :get,:alias => :orig_get
            end
        end
    end

    # Base class for name services that are accessed remotely (e.g. over the
    # network)
    class RemoteNameService < NameServiceBase
        extend Utilrb::EventLoop::Forwardable

        def initialize(name_service,options = Hash.new)
            options = Kernel.validate_options options,
                :reconnect => true,
                :known_errors => Array.new
            
            @reconnect = options.delete(:reconnect)
            options[:known_errors].concat([Orocos::ComError,Orocos::NotFound])
            super(name_service,options)
            @namespace = name_service.namespace
        end

        # True if this name service should automatically reconnect
        # @return [Boolean]
        def reconnect?; @reconnect end

        def unreachable!(options = Hash.new)
            @watchdog_timer.stop
            if !valid_delegator?
                raise "This should never happen. There must be always a valid delegator obj"
            end

            if reconnect? && options.has_key?(:error)
                obj = @delegator_obj
                obj.reset
                timer = @event_loop.async_every obj.method(:names),:period => 1.0,:sync_key => nil,:known_errors => [Orocos::NotFound,Orocos::ComError] do |names,error|
                    if error
                        obj.reset
                    else
                        reachable!(obj)
                        @watchdog_timer.start
                        timer.stop
                    end
                end
                timer.doc = "NameService #{name} reconnect"
            else
            end
            super
        end

        def name
            @delegator_obj.name
        end

        def get(name,options=Hash.new,&block)
            async_options,other_options = Kernel.filter_options options, 
                :sync_key => nil,:raise => nil,:event_loop => @event_loop,
                :period => nil,:wait => nil

            if block
                p = proc do |task,error|
                    async_options[:use] = task
                    atask = if !error
                                task.to_async(async_options)
                            end
                    if block.arity == 2
                        block.call atask,error
                    elsif !error
                        block.call atask
                    end
                end 
                orig_get name,other_options,&p
            else
                task = orig_get name,other_options
                task.to_async(Hash[:use => task].merge(async_options))
            end
        end

        private
        # add methods which forward the call to the underlying name service
        forward_to :@delegator_obj,:@event_loop, :known_errors => [Orocos::ComError,Orocos::NotFound], :on_error => :error do
            methods = Orocos::NameServiceBase.instance_methods.find_all{|method| nil == (method.to_s =~ /^do.*/)}
            methods -= Orocos::Async::RemoteNameService.instance_methods + [:method_missing]
            thread_safe do 
                def_delegators methods
                def_delegator :get,:alias => :orig_get
            end
        end

        def error(e)
            emit_error e if !e.is_a? Orocos::NotFound
        end
    end

    module CORBA
        class << self
            def name_service=(service)
                Orocos::Async.name_service.name_services.each_with_index do |i,val|
                    if val == @delegator_obj
                        Orocos::Async.name_service.name_services[i] = service
                        break
                    end
                end
                reachable! service
            end
            def name_service
                @name_service ||= NameService.new(Orocos::CORBA.name_service.ip,Orocos::CORBA.name_service.port)
            end

            def get(name,options =Hash.new)
                name_service.get(name,options)
            end

            def proxy(name,options = Hash.new)
                name_service.proxy(name,options)
            end
        end

        class NameService < RemoteNameService
            extend Utilrb::EventLoop::Forwardable

            def initialize(ip="",port="",options = Hash.new)
                ip,port,options = if ip.is_a? Hash
                                      ["","",ip]
                                  elsif port.is_a? Hash
                                      [ip,"",port]
                                  else port.is_a? Hash
                                      [ip,port,options]
                                  end
                options,name_service_options = Kernel.filter_options options,:reconnect=> true

                name_service = Orocos::CORBA::NameService.new ip,port,name_service_options
                super(name_service,options)
            end
        end
    end
end
<|MERGE_RESOLUTION|>--- conflicted
+++ resolved
@@ -8,14 +8,11 @@
         @name_service ||= Orocos::Async::NameService.new()
     end
 
-<<<<<<< HEAD
     def self.name_service=(name_service)
         @name_service = nil
     end
 
-=======
     # (see NameService#get)
->>>>>>> f83cb58e
     def self.get(name,options =Hash.new)
         name_service.get(name,options)
     end
