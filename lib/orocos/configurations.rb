--- conflicted
+++ resolved
@@ -641,17 +641,15 @@
         # Loads configuration from a YAML file
         #
         # @param [String] file the path to the file
-        # @param [String,nil] model_name if given, the name of the task model
-        #   for which we load a configuration file. Otherwise, the model is
-        #   inferred from the file name, which is expected to be of the form
+        # @param [String,OroGen::Spec] model it is either an oroGen task context
+        #   model or the name of such a model If nil, the model is inferred from
+        #   the file name, which is expected to be of the form
         #   orogen_project::TaskName.yml
-<<<<<<< HEAD
-        #
-        # or a the task_model name has to be provided
-        #
-        # returns false if nothing was loaded or if the configuration was already loaded 
-        # Otherwise, it returns a mapping from task model names to the list of
-        # configuration sections that have changed for this particular model
+        # @return [{String=>Array<String>},nil] if some configuration sections
+        #   changed or got added, the method returns a mapping from the task model
+        #   name to the list of modified sections. Otherwise, it returns false
+        # @raise ArgumentError if the file does not exist
+        # @raise Orocos::NotFound if the task model cannot be found
         def load_file(file, model = nil)
             return if !File.file?(file)
 
@@ -663,20 +661,7 @@
                     ConfigurationManager.warn "ignoring configuration file #{file} as there are no corresponding task model"
                     return false
                 end
-=======
-        # @return [{String=>Array<String>},nil] if some configuration sections
-        #   changed or got added, the method returns a mapping from the task model
-        #   name to the list of modified sections. Otherwise, it returns false
-        # @raise ArgumentError if the file does not exist
-        # @raise Orocos::NotFound if the task model cannot be found
-        def load_file(file,model_name = nil)
-            if !File.file?(file)
-                raise ArgumentError, "#{file} does not exist"
->>>>>>> f83cb58e
-            end
-
-            model_name ||= File.basename(file, '.yml')
-            model = Orocos.task_model_from_name(model_name)
+            end
 
             ConfigurationManager.info "loading configuration file #{file} for #{model.name}"
             conf[model.name] ||= TaskConfigurations.new(model)
