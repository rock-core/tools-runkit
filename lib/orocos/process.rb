--- conflicted
+++ resolved
@@ -110,25 +110,7 @@
         
         # Deprecated
         #
-<<<<<<< HEAD
         # Use Orocos.run directly instead
-=======
-        # Valid options are:
-        # wait::
-        #   wait that number of seconds (can be floating-point) for the
-        #   processes to be ready. If it did not start into the provided
-        #   timeout, an Orocos::NotFound exception raised.
-        # output::
-        #   redirect the process output to the given file. The %m and %p
-        #   patterns will be replaced by respectively the name and the PID of
-        #   each process.
-        # valgrind::
-	#   start some or all the processes under valgrind. It can either be an
-	#   array of process names (e.g. :valgrind => ['p1', 'p2']) or 'true'.
-	#   In the first case, only the listed processes will be started under
-	#   valgrind, while in the second case, all processes are. Note that
-	#   the processes must be in the set of processes to start anyway.
->>>>>>> b5fcf0b2
         def self.spawn(*names)
             if !Orocos::CORBA.initialized?
                 raise "CORBA layer is not initialized, did you forget to call 'Orocos.initialize' ?"
