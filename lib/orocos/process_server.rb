--- conflicted
+++ resolved
@@ -379,13 +379,8 @@
 
         # Connects to the process server at +host+:+port+
         #
-<<<<<<< HEAD
-        # @options options [Orocos::NameService] :name_service
+        # @option options [Orocos::NameService] :name_service
         #   (Orocos::CORBA.name_service). The name service object that should be used
-=======
-        # @option options [Orocos::NameService] :name_service
-        #   (Orocos.name_service). The name service object that should be used
->>>>>>> 961b103a
         #   to resolve tasks started by this process server
         def initialize(host = 'localhost', port = ProcessServer::DEFAULT_PORT, options = Hash.new)
             @host = host
@@ -409,11 +404,7 @@
                    end
 
             options = Kernel.validate_options options,
-<<<<<<< HEAD
                 :name_service => Orocos::CORBA.name_service
-=======
-                :name_service => Orocos.name_service
->>>>>>> 961b103a
             @name_service = options[:name_service]
 
             @available_projects    = info[0]
@@ -644,11 +635,7 @@
         # Returns the task context object for the process' task that has this
         # name
         def task(task_name)
-<<<<<<< HEAD
             return super(task_name, process_client.name_service)
-=======
-            return super(task_name, name_service)
->>>>>>> 961b103a
         end
 
         # Stops the process
