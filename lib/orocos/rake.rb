require 'orogen'
module Orocos
    module Rake
        USE_MQUEUE =
            if ENV['USE_MQUEUE'] == '1'
                puts "MQueue enabled through the USE_MQUEUE environment variable"
                puts "set USE_MQUEUE=0 to disable"
                true
            else
                puts "use of MQueue disabled. Set USE_MQUEUE=1 to enable"
                false
            end
        USE_ROS =
            if ENV['USE_ROS'] == '1'
                puts "ROS enabled through the USE_ROS environment variable"
                puts "set USE_ROS=0 to disable"
                true
            else
                puts "use of ROS disabled. Set USE_ROS=1 to enable"
                false
            end

        # Generates, builds and installs the orogen component defined by the
        # orogen description file +src+. The compiled package is installed in
        # +prefix+
<<<<<<< HEAD
        def self.generate_and_build(src, work_basedir, transports = nil)
            require 'orogen/gen'
=======
        def self.generate_and_build(src, work_basedir, options = Hash.new)
            options = Kernel.validate_options options, :keep_wc => false, :transports => nil
            keep_wc, transports = *options.values_at(:keep_wc, :transports)

            if !transports
                transports = %w{corba typelib}
                if USE_MQUEUE
                    transports << 'mqueue'
                end
                if USE_ROS
                    transports << 'ros'
                end
            end
>>>>>>> f83cb58e

            src_dir  = File.dirname(src)
            src_name = File.basename(src_dir)

            FileUtils.mkdir_p work_basedir
            work_dir = File.join(work_basedir, src_name)
            if !keep_wc || !File.directory?(work_dir)
                FileUtils.rm_rf work_dir
                FileUtils.cp_r  src_dir, work_dir
            end

            prefix     = File.join(work_basedir, "prefix")
            ruby_bin   = RbConfig::CONFIG['RUBY_INSTALL_NAME']
            orogen_bin = File.expand_path('../bin/orogen', Orocos::Generation.base_dir)
            Dir.chdir(work_dir) do
                if !system(ruby_bin, orogen_bin, '--corba', '--no-rtt-scripting', "--transports=#{transports.join(",")}", File.basename(src))
                    raise "failed to build #{src} in #{work_basedir}"
                end

                if !File.directory? 'build'
                    FileUtils.mkdir 'build'
                end
                Dir.chdir 'build' do
                    if !system 'cmake', "-DCMAKE_INSTALL_PREFIX=#{prefix}", "-DCMAKE_BUILD_TYPE=Debug", ".."
                        raise "failed to configure"
                    elsif !system "make", "install"
                        raise "failed to install"
                    end
                end
            end
            ENV['PKG_CONFIG_PATH'] += ":#{prefix}/lib/pkgconfig"
        end
    end
end
<|MERGE_RESOLUTION|>--- conflicted
+++ resolved
@@ -23,11 +23,8 @@
         # Generates, builds and installs the orogen component defined by the
         # orogen description file +src+. The compiled package is installed in
         # +prefix+
-<<<<<<< HEAD
-        def self.generate_and_build(src, work_basedir, transports = nil)
+        def self.generate_and_build(src, work_basedir, options = Hash.new)
             require 'orogen/gen'
-=======
-        def self.generate_and_build(src, work_basedir, options = Hash.new)
             options = Kernel.validate_options options, :keep_wc => false, :transports => nil
             keep_wc, transports = *options.values_at(:keep_wc, :transports)
 
@@ -40,7 +37,6 @@
                     transports << 'ros'
                 end
             end
->>>>>>> f83cb58e
 
             src_dir  = File.dirname(src)
             src_name = File.basename(src_dir)
