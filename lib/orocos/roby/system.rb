--- conflicted
+++ resolved
@@ -242,15 +242,12 @@
                 @tasks     = Hash.new
                 @deployments = ValueSet.new
                 @main_selection = Hash.new
-<<<<<<< HEAD
+                @defines   = Hash.new
+                @modified  = false
                 @merging_candidates_queries = Hash.new
                 @composition_specializations = Hash.new do |h, k|
                     h[k] = Hash.new { |a, b| a[b] = Hash.new }
                 end
-=======
-                @defines   = Hash.new
-                @modified  = false
->>>>>>> 764069e1
             end
 
             class InstanciatedComponent
